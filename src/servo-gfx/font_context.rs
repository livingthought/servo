<<<<<<< HEAD
/* This Source Code Form is subject to the terms of the Mozilla Public
 * License, v. 2.0. If a copy of the MPL was not distributed with this
 * file, You can obtain one at http://mozilla.org/MPL/2.0/. */
=======
//! The font context.
>>>>>>> e6337025

use font::{Font, FontDescriptor, FontGroup, FontStyle, SelectorPlatformIdentifier};
use font::{SelectorStubDummy, SpecifiedFontStyle, UsedFontStyle};
use font_context;
use font_list::FontList;
<<<<<<< HEAD
use native::FontHandle;
use servo_util::cache::Cache;
use servo_util::cache::MonoCache;
=======
use platform::font::FontHandle;
use platform::font_context::FontContextHandle;
use util::cache::Cache;
use util::cache::MonoCache;
>>>>>>> e6337025

use azure::azure_hl::BackendType;
use core::hashmap::HashMap;

// TODO(Issue #164): delete, and get default font from font list
static TEST_FONT: [u8, ..33004] = include_bin!("JosefinSans-SemiBold.ttf");

fn test_font_bin() -> ~[u8] {
    return vec::from_fn(33004, |i| TEST_FONT[i]);
}

// TODO(Rust #3934): creating lots of new dummy styles is a workaround
// for not being able to store symbolic enums in top-level constants.
pub fn dummy_style() -> FontStyle {
    use font::FontWeight300;
    return FontStyle {
        pt_size: 20f,
        weight: FontWeight300,
        italic: false,
        oblique: false,
        families: ~"serif, sans-serif",
    }
}

pub trait FontContextHandleMethods {
    fn clone(&self) -> FontContextHandle;
    fn create_font_from_identifier(&self, ~str, UsedFontStyle) -> Result<FontHandle, ()>;
}

#[allow(non_implicitly_copyable_typarams)]
pub struct FontContext {
    instance_cache: MonoCache<FontDescriptor, @mut Font>,
    font_list: Option<FontList>, // only needed by layout
    handle: FontContextHandle,
    backend: BackendType,
    generic_fonts: HashMap<~str,~str>,
}

#[allow(non_implicitly_copyable_typarams)]
pub impl<'self> FontContext {
    fn new(backend: BackendType, needs_font_list: bool) -> FontContext {
        let handle = FontContextHandle::new();
        let font_list = if needs_font_list { Some(FontList::new(&handle)) } else { None };

        // TODO: Allow users to specify these.
        let mut generic_fonts = HashMap::with_capacity(5);
        generic_fonts.insert(~"serif", ~"Times New Roman");
        generic_fonts.insert(~"sans-serif", ~"Arial");
        generic_fonts.insert(~"cursive", ~"Apple Chancery");
        generic_fonts.insert(~"fantasy", ~"Papyrus");
        generic_fonts.insert(~"monospace", ~"Menlo");

        FontContext { 
            // TODO(Rust #3902): remove extraneous type parameters once they are inferred correctly.
            instance_cache:
                Cache::new::<FontDescriptor,@mut Font,MonoCache<FontDescriptor,@mut Font>>(10),
            font_list: font_list,
            handle: handle,
            backend: backend,
            generic_fonts: generic_fonts,
        }
    }

    priv fn get_font_list(&self) -> &'self FontList {
        self.font_list.get_ref()
    }

    fn get_resolved_font_for_style(@mut self, style: &SpecifiedFontStyle) -> @FontGroup {
        // TODO(Issue #178, E): implement a cache of FontGroup instances.
        self.create_font_group(style)
    }

    fn get_font_by_descriptor(&mut self, desc: &FontDescriptor) -> Result<@mut Font, ()> {
        match self.instance_cache.find(desc) {
            Some(f) => Ok(f),
            None => { 
                let result = self.create_font_instance(desc);
                match result {
                    Ok(font) => {
                        self.instance_cache.insert(desc, font);
                    }, _ => {}
                };
                result
            }
        }
    }

    priv fn transform_family(&self, family: &str) -> ~str {
        // FIXME: Need a find_like() in HashMap.
        let family = family.to_str();
        debug!("(transform family) searching for `%s`", family);
        match self.generic_fonts.find(&family) {
            None => family,
            Some(mapped_family) => copy *mapped_family
        }
    }

    // TODO:(Issue #196): cache font groups on the font context.
    priv fn create_font_group(@mut self, style: &SpecifiedFontStyle) -> @FontGroup {
        let mut fonts = ~[];

        debug!("(create font group) --- starting ---");

        // TODO(Issue #193): make iteration over 'font-family' more robust.
        for str::each_split_char(style.families, ',') |family| {
            let family_name = str::trim(family);
            let transformed_family_name = self.transform_family(family_name);
            debug!("(create font group) transformed family is `%s`", transformed_family_name);

            let list = self.get_font_list();

            let result = list.find_font_in_family(transformed_family_name, style);
            let mut found = false;
            for result.each |font_entry| {
                found = true;
                // TODO(Issue #203): route this instantion through FontContext's Font instance cache.
                let instance = Font::new_from_existing_handle(self, &font_entry.handle, style, self.backend);
                do result::iter(&instance) |font: &@mut Font| { fonts.push(*font); }
            };

            if !found {
                debug!("(create font group) didn't find `%s`", transformed_family_name);
            }
        }

        // TODO(Issue #194): *always* attach a fallback font to the
        // font list, so that this assertion will never fail.

        // assert fonts.len() > 0;
        if fonts.len() == 0 {
            let desc = FontDescriptor::new(font_context::dummy_style(), SelectorStubDummy);
            debug!("(create font group) trying descriptor `%?`", desc);
            match self.get_font_by_descriptor(&desc) {
                Ok(instance) => fonts.push(instance),
                Err(()) => {}
            }
        }
        assert!(fonts.len() > 0);
        // TODO(Issue #179): Split FontStyle into specified and used styles
        let used_style = copy *style;

        debug!("(create font group) --- finished ---");

        @FontGroup::new(style.families.to_managed(), &used_style, fonts)
    }

    priv fn create_font_instance(&self, desc: &FontDescriptor) -> Result<@mut Font, ()> {
        return match &desc.selector {
            &SelectorStubDummy => {
                Font::new_from_buffer(self, test_font_bin(), &desc.style, self.backend)
            },
            // TODO(Issue #174): implement by-platform-name font selectors.
            &SelectorPlatformIdentifier(ref identifier) => { 
                let result_handle = self.handle.create_font_from_identifier(copy *identifier,
                                                                            copy desc.style);
                result::chain(result_handle, |handle| {
                    Ok(Font::new_from_adopted_handle(self,
                                                     handle,
                                                     &desc.style,
                                                     self.backend))
                })
            }
        };
    }
}<|MERGE_RESOLUTION|>--- conflicted
+++ resolved
@@ -1,25 +1,15 @@
-<<<<<<< HEAD
 /* This Source Code Form is subject to the terms of the Mozilla Public
  * License, v. 2.0. If a copy of the MPL was not distributed with this
  * file, You can obtain one at http://mozilla.org/MPL/2.0/. */
-=======
-//! The font context.
->>>>>>> e6337025
 
 use font::{Font, FontDescriptor, FontGroup, FontStyle, SelectorPlatformIdentifier};
 use font::{SelectorStubDummy, SpecifiedFontStyle, UsedFontStyle};
 use font_context;
 use font_list::FontList;
-<<<<<<< HEAD
-use native::FontHandle;
 use servo_util::cache::Cache;
 use servo_util::cache::MonoCache;
-=======
 use platform::font::FontHandle;
 use platform::font_context::FontContextHandle;
-use util::cache::Cache;
-use util::cache::MonoCache;
->>>>>>> e6337025
 
 use azure::azure_hl::BackendType;
 use core::hashmap::HashMap;
